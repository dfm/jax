# Copyright 2018 Google LLC
#
# Licensed under the Apache License, Version 2.0 (the "License");
# you may not use this file except in compliance with the License.
# You may obtain a copy of the License at
#
#     https://www.apache.org/licenses/LICENSE-2.0
#
# Unless required by applicable law or agreed to in writing, software
# distributed under the License is distributed on an "AS IS" BASIS,
# WITHOUT WARRANTIES OR CONDITIONS OF ANY KIND, either express or implied.
# See the License for the specific language governing permissions and
# limitations under the License.

from __future__ import absolute_import
from __future__ import division
from __future__ import print_function

import collections
from functools import partial

from absl.testing import absltest
import numpy as onp
import six

import jax.numpy as np
from jax import jit, grad, device_get, device_put, jacfwd, jacrev, hessian
from jax import api, lax
from jax.core import Primitive, pack, JaxTuple
from jax.interpreters import ad
from jax.interpreters.xla import DeviceArray, DeviceTuple
from jax.abstract_arrays import concretization_err_msg
from jax.lib import xla_bridge as xb
from jax import test_util as jtu

from jax.config import config
config.parse_flags_with_absl()

class APITest(jtu.JaxTestCase):

  def test_grad_argnums(self):
    def f(x, y, z, flag=False):
      assert flag
      return 1.0 * x + 2.0 * y + 3.0 * z

    assert grad(f)(1.0, 1.0, 1.0, flag=True) == 1.0
    assert grad(f, argnums=1)(1.0, 1.0, 1.0, flag=True) == 2.0
    assert grad(f, argnums=(2, 0))(1.0, 1.0, 1.0, flag=True) == (3.0, 1.0)

  def test_value_and_grad_argnums(self):
    def f(x, y, z, flag=False):
      assert flag
      return 1.0 * x + 2.0 * y + 3.0 * z

    y = f(1.0, 1.0, 1.0, flag=True)
    assert api.value_and_grad(f)(1.0, 1.0, 1.0, flag=True) == (y, 1.0)
    assert api.value_and_grad(f, argnums=1)(1.0, 1.0, 1.0, flag=True) == (y, 2.0)
    assert api.value_and_grad(f, argnums=(2, 0))(1.0, 1.0, 1.0, flag=True) == (y, (3.0, 1.0))

  def test_jit_static_args(self):
    side = []

    def f(x, y, z, flag=False, flag2=False):
      assert flag
      side.append(None)
      return 100*x + 10*y + z

    f1 = jit(f, static_argnums=(3, 4))
    assert f1(1, 2, 3, True, False) == 123
    assert len(side) == 1
    assert f1(2, 1, 3, True, False) == 213
    assert len(side) == 1
    assert f1(2, 1, 3, True, True) == 213
    assert len(side) == 2

    side[:] = []
    f2 = jit(f, static_argnums=(0, 2, 3, 4))
    assert f2(1, 2, 3, True, False) == 123
    assert len(side) == 1
    assert f2(1, 3, 3, True, False) == 133
    assert len(side) == 1
    assert f2(2, 2, 3, True, False) == 223
    assert len(side) == 2
    assert f2(2, 4, 3, True, False) == 243
    assert len(side) == 2
    assert f2(2, 4, 3, True, True) == 243
    assert len(side) == 3
    assert f2(2, 5, 3, True, True) == 253
    assert len(side) == 3

  def test_jit_kwargs(self):
    side = []

    def f(x, y, z):
      side.append(None)
      return 100*x + 10*y + z

    f = jit(f)
    assert f(1, 2, 3) == 123
    assert len(side) == 1
    assert f(1, 2, 3) == 123
    assert len(side) == 1

    assert f(1, 2, z=3) == 123
    assert len(side) == 2  # actually recompiles from kwarg
    assert f(1, 2, z=3) == 123
    assert len(side) == 2  # but should still cache

    f(1, 2, z=onp.zeros(3))  # doesn't crash

  def test_grad_of_jit(self):
    side = []

    @jit
    def f(x):
      side.append(None)
      return x * x

    assert grad(f)(1.0) == 2.0
    assert len(side) == 1
    assert grad(f)(2.0) == 4.0
    assert len(side) == 1

  def test_jit_of_grad(self):
    side = []

    @jit
    def f(x):
      side.append(None)
      return x * x

    g = jit(grad(f))
    assert g(1.0) == 2.0
    assert len(side) == 1
    assert g(2.0) == 4.0
    assert len(side) == 1


  def test_bad_input(self):
    def f(x):
      return x

    jtu.check_raises_regexp(lambda: grad(f)("foo"), TypeError,
                     "Argument 'foo' of type <.*'str'> is not a valid JAX type")

    jtu.check_raises_regexp(lambda: jit(f)("foo"), TypeError,
                     "Argument 'foo' of type <.*'str'> is not a valid JAX type")

  # TODO(dougalm): enable when we remove 'None' from pytree nodes
  # def test_bad_output(self):
  #   def f(x):
  #     pass

  #   grad(f)(onp.zeros(3))
  #   jit(f)(onp.zeros(3))
  #   assert False

  def test_grad_tuple_output(self):
    jtu.check_raises(lambda: grad(lambda x: (x,x))(1.0), TypeError,
                     "Gradient only defined for scalar-output functions. ")

  def test_grad_unit_output(self):
    jtu.check_raises(lambda: grad(lambda x: ())(onp.zeros(3)), TypeError,
                     "Gradient only defined for scalar-output functions. ")

  def test_grad_nonscalar_output(self):
    jtu.check_raises(lambda: grad(lambda x: x)(onp.zeros(3)), TypeError,
                     "Gradient only defined for scalar-output functions. ")

  def test_unwrapped_numpy(self):
    def f(x):
      return onp.exp(x)

    jtu.check_raises(lambda: grad(f)(onp.zeros(3)), Exception,
                     "Tracer can't be used with raw numpy functions. "
                     "You might have\n  import numpy as np\ninstead of\n"
                     "  import jax.numpy as np")

  def test_binop_mismatch(self):
    def f(x, y):
      return x + y

    jtu.check_raises(lambda: grad(f)(onp.zeros(3), onp.zeros(4)),
                     ValueError,
                     "Incompatible shapes for broadcasting: ((3,), (4,))")

  def test_dot_mismatch(self):
    def f(x, y):
      return np.dot(x, y)

    jtu.check_raises_regexp(
        lambda: grad(f)(onp.zeros(3), onp.zeros(4)), TypeError,
        "Incompatible shapes for dot: got \\(3L?,\\) and \\(4L?,\\).")

  def test_switch_value_jit(self):
    def f(x):
      y = x > 0
      if y:
        return x
      else:
        return -x

    assert grad(f)(1.0) == 1.0
    assert grad(f)(-1.0) == -1.0
    jtu.check_raises(lambda: jit(f)(1), TypeError, concretization_err_msg(bool))

  def test_range_err(self):
    def f(x, n):
      for i in range(n):
        x = x + i
      return x

    assert jit(f, static_argnums=(1,))(0, 5) == 10
    jtu.check_raises_regexp(
        lambda: jit(f)(0, 5), TypeError,
        "('JaxprTracer' object cannot be interpreted as an integer"
        "|Abstract value passed to .*)")

  def test_casts(self):
    for castfun in [float, complex, hex, oct] + list(six.integer_types):
      f = lambda x: castfun(x)
      jtu.check_raises_regexp(
          lambda: jit(f)(0), TypeError,
          "('JaxprTracer' object cannot be interpreted as an integer"
          "|Abstract value passed to .*)")

  def test_unimplemented_interpreter_rules(self):
    foo_p = Primitive('foo')
    def foo(x):
      return foo_p.bind(x)

    jtu.check_raises(lambda: foo(1.0), NotImplementedError,
                     "Evaluation rule for 'foo' not implemented")

    jtu.check_raises(lambda: jit(foo)(1.0), NotImplementedError,
                     "Abstract evaluation for 'foo' not implemented")

    jtu.check_raises(lambda: grad(foo)(1.0), NotImplementedError,
                     "Forward-mode differentiation rule for 'foo' not implemented")

    foo_p.def_abstract_eval(lambda x: x)

    jtu.check_raises(lambda: jit(foo)(1.0), NotImplementedError,
                     "XLA translation rule for primitive 'foo' not found")

    foo_p.def_impl(lambda x: x)
    ad.defjvp(foo_p, lambda g, x: foo(g))

    jtu.check_raises(lambda: grad(foo)(1.0), NotImplementedError,
                     "Reverse-mode differentiation rule for 'foo' not implemented")

  def test_device_put_and_get(self):
    x = onp.arange(12.).reshape((3, 4)).astype("float32")
    dx = device_put(x)
    self.assertIsInstance(dx, DeviceArray)
    x2 = device_get(dx)
    self.assertIsInstance(x2, onp.ndarray)
    assert onp.all(x == x2)

    y = [x, (2 * x, 3 * x)]
    dy = device_put(y)
    y2 = device_get(dy)
    self.assertIsInstance(y2, list)
    self.assertIsInstance(y2[0], onp.ndarray)
    assert onp.all(y2[0] == x)
    self.assertIsInstance(y2[1], tuple)
    self.assertIsInstance(y2[1][0], onp.ndarray)
    assert onp.all(y2[1][0] == 2 * x)
    self.assertIsInstance(y2[1][1], onp.ndarray)
    assert onp.all(y2[1][1] == 3 * x)

  @jtu.skip_on_devices("tpu")
  def test_jacobian(self):
    R = onp.random.RandomState(0).randn
    A = R(4, 3)
    x = R(3)

    f = lambda x: np.dot(A, x)
    assert onp.allclose(jacfwd(f)(x), A)
    assert onp.allclose(jacrev(f)(x), A)

    f = lambda x: np.tanh(np.dot(A, x))
    assert onp.allclose(jacfwd(f)(x), jacrev(f)(x))

  @jtu.skip_on_devices("tpu")
  def test_hessian(self):
    R = onp.random.RandomState(0).randn
    A = R(4, 4)
    x = R(4)

    f = lambda x: np.dot(x, np.dot(A, x))
    assert onp.allclose(hessian(f)(x), A + A.T)

  def test_std_basis(self):
    basis = api._std_basis(np.zeros(3))
    assert getattr(basis, "shape", None) == (3, 3)
    assert onp.allclose(basis, onp.eye(3))

    basis = api._std_basis(np.zeros((3, 3)))
    assert getattr(basis, "shape", None) == (9, 3, 3)
    assert onp.allclose(basis, onp.eye(9).reshape(9, 3, 3))

    basis = api._std_basis([0., (np.zeros(3), np.zeros((3, 4)))])
    assert isinstance(basis, list) and len(basis) == 2
    assert getattr(basis[0], "shape", None) == (16,)
    assert isinstance(basis[1], tuple) and len(basis[1]) == 2
    assert getattr(basis[1][0], "shape", None) == (16, 3)
    assert getattr(basis[1][1], "shape", None) == (16, 3, 4)

  @jtu.skip_on_devices("tpu")
  def test_jacobian_on_pytrees(self):
    for jacfun in [jacfwd, jacrev]:
      ans = jacfun(lambda x, y: (x, y))(0., 1.)
      expected = (1., 0.)
      self.assertAllClose(ans, expected, check_dtypes=False)

      ans = jacfun(lambda x, y: (x, y), 1)(0., 1.)
      expected = (0., 1.)
      self.assertAllClose(ans, expected, check_dtypes=False)

      ans = jacfun(lambda x, y: (x, y), (0, 1))(0., 1.)
      expected = ((1., 0.),
                  (0., 1.),)
      self.assertAllClose(ans, expected, check_dtypes=False)

      ans = jacfun(lambda x: x[:2])((1., 2., 3.))
      expected = ((1., 0., 0.),
                  (0., 1., 0.))
      self.assertAllClose(ans, expected, check_dtypes=False)

      R = onp.random.RandomState(0).randn
      x = R(2)
      y = R(3)
      ans = jacfun(lambda x, y: {'x': x, 'xy': np.outer(x, y)})(x, y)
      expected = {'x': onp.eye(2),
                  'xy': onp.kron(onp.eye(2), y[:, None]).reshape(2, 3, 2)}
      self.assertAllClose(ans, expected, check_dtypes=False)

  @jtu.skip_on_devices("tpu")
  def test_hessian_on_pytrees(self):
    ans = hessian(lambda x: np.array(x)**2)((1., 2.))
    expected = ((onp.array([2., 0.]), onp.array([0., 0.])),
                (onp.array([0., 0.]), onp.array([0., 2.])))
    self.assertAllClose(ans, expected, check_dtypes=False)

  def test_disable_jit(self):
    effects = []

    @api.jit
    def f(x):
      effects.append(1)
      return x

    with api.disable_jit():
      f(2)
      f(2)
    assert len(effects) == 2

    f(2)
    f(2)
    assert len(effects) == 3

  def test_large_device_constant(self):
    ans = jit(lambda x: 2 * x)(np.ones(int(2e6)))  # doesn't crash
    self.assertAllClose(ans, onp.ones(int(2e6)) * 2., check_dtypes=False)

  def test_grad_and_aux_basic(self):
    g, aux = grad(lambda x: (x**3, [x**2]), has_aux=True)(3.)
    self.assertAllClose(g, grad(lambda x: x**3)(3.), check_dtypes=True)
    self.assertAllClose(aux, [9.], check_dtypes=True)

  def test_grad_and_aux_nested(self):
    def f(x):
      g, aux = grad(lambda x: (x**3, [x**3]), has_aux=True)(x)
      return aux[0]

    f2 = lambda x: x**3

    self.assertEqual(grad(f)(4.), grad(f2)(4.))
    self.assertEqual(jit(grad(f))(4.), grad(f2)(4.))
    self.assertEqual(jit(grad(jit(f)))(4.), grad(f2)(4.))

    def f(x):
      g, aux = grad(lambda x: (x**3, [x**3]), has_aux=True)(x)
      return aux[0] * np.sin(x)

    f2 = lambda x: x**3 * np.sin(x)

    self.assertEqual(grad(f)(4.), grad(f2)(4.))
    self.assertEqual(jit(grad(f))(4.), grad(f2)(4.))
    self.assertEqual(jit(grad(jit(f)))(4.), grad(f2)(4.))

  def test_grad_and_aux_constant(self):
    g, aux = grad(lambda x: (x**3, [4.]), has_aux=True)(4.)
    self.assertEqual(g, grad(lambda x: x**3)(4.))
    self.assertEqual(aux, [4.])

    g, aux = grad(lambda x: (x**3, [x**2, 4.]), has_aux=True)(4.)
    self.assertEqual(g, grad(lambda x: x**3)(4.))
    self.assertEqual(aux, [4.**2, 4.])

  def test_jarrett_jvps(self):
    def f1(x):
      return np.sin(np.sin(np.sin(x)))
    f2 = api.jarrett(f1)

    for x in [3., onp.array([2., 3., 4.])]:
      self.assertAllClose(f1(x), f2(x), check_dtypes=True)

      _, f1_vjp = api.vjp(f1, x)
      _, f2_vjp = api.vjp(f2, x)
      self.assertAllClose(f1_vjp(x), f2_vjp(x), check_dtypes=True)

      # TODO(mattjj): test that constants/literals are set up properly
      # jaxpr2 = api.make_jaxpr(f2_vjp)(x)
      # assert len(jaxpr2.constvars) == 1

  def test_jarrett_jvps2(self):
    def f1(x, y):
      return np.sin(x) * np.cos(y) * np.sin(x) * np.cos(y)
    f2 = api.jarrett(f1)

    # TODO(mattjj): doesn't work for (3., onp.array([4., 5.]))
    for x, y in [(3., 4.), (onp.array([5., 6.]), onp.array([7., 8.]))]:
      self.assertAllClose(f1(x, y), f2(x, y), check_dtypes=True)

      _, f1_vjp = api.vjp(f1, x, y)
      _, f2_vjp = api.vjp(f2, x, y)
      self.assertAllClose(f1_vjp(y), f2_vjp(y), check_dtypes=True)

      # TODO(mattjj): test that constants/literals are set up properly
      # jaxpr2 = api.make_jaxpr(f2_vjp)(y)
      # assert len(jaxpr2.constvars) == 2

  def test_complex_grad_raises_error(self):
    self.assertRaises(TypeError, lambda: grad(lambda x: np.sin(x))(1 + 2j))

  def test_holomorphic_grad(self):
    out = grad(lambda x: np.sin(x), holomorphic=True)(1 + 2j)
    expected = 2.0327230070196656 - 3.0518977991518j
    self.assertAllClose(out, expected, check_dtypes=False)

  def test_nonholomorphic_grad(self):
    zs = 0.5j * onp.arange(5) + onp.arange(5)

    def f(z):
      return np.sum(np.cos(np.abs(z)))

    ans = grad(f)(zs)
    expected = onp.array([ 0.        +0.j,
                          -0.80430663+0.40215331j,
                          -0.70368982+0.35184491j,
                           0.1886467 -0.09432335j,
                           0.86873727-0.43436864j])
    self.assertAllClose(ans, expected, check_dtypes=False)

  def test_complex_output_jacrev_raises_error(self):
    self.assertRaises(TypeError, lambda: jacrev(lambda x: np.sin(x))(1 + 2j))

  def test_nonholomorphic_jacrev(self):
    # code based on https://github.com/google/jax/issues/603
    zs = 0.5j * onp.arange(5) + onp.arange(5)

    def f(z):
      return np.cos(np.linalg.norm(2 * z))

    ans = jacrev(f)(zs)
    expected = grad(f)(zs)
    self.assertAllClose(ans, expected, check_dtypes=True)

  def test_complex_input_jacfwd_raises_error(self):
    self.assertRaises(TypeError, lambda: jacfwd(lambda x: np.sin(x))(1 + 2j))

  def test_defvjp_all(self):
    foo_p = Primitive('foo')
    def foo(x): return 2. * foo_p.bind(x)

    ad.defvjp_all(foo_p, lambda x: (x**2, lambda g: (4 * g * np.sin(x),)))
    val_ans, grad_ans = api.value_and_grad(foo)(3.)
    self.assertAllClose(val_ans, 2 * 3.**2, check_dtypes=False)
    self.assertAllClose(grad_ans, 4 * 2 * onp.sin(3.), check_dtypes=False)

  def test_defvjp_all_const(self):
    foo_p = Primitive('foo')
    def foo(x): return foo_p.bind(x)

    ad.defvjp_all(foo_p, lambda x: (x**2, lambda g: (12.,)))
    val_ans, grad_ans = api.value_and_grad(foo)(3.)
    self.assertAllClose(val_ans, 9., check_dtypes=False)
    self.assertAllClose(grad_ans, 12., check_dtypes=True)

  def test_defvjp_all_higher_order_revmode(self):
    foo_p = Primitive('foo')
    def foo(x): return 2. * foo_p.bind(x)

    ad.defvjp_all(foo_p, lambda x: (x**2, lambda g: (g * x ** 2,)))
    ans = api.grad(api.grad(foo))(3.)
    self.assertAllClose(ans, 2 * 2 * 3., check_dtypes=False)

  def test_defvjp_all_multiple_arguments(self):
    # also tests passing in symbolic zero tangents b/c we differentiate wrt only
    # the first argument in one case

    foo_p = Primitive('foo')
    def foo(x, y): return foo_p.bind(x, y)

    def vjpfun(x, y):
      out = x**2 + y**3
      vjp = lambda g: (g + x + y, g * x * 9.)
      return out, vjp

    ad.defvjp_all(foo_p, vjpfun)
    val_ans, grad_ans = api.value_and_grad(foo)(3., 4.)
    self.assertAllClose(val_ans, 3.**2 + 4.**3, check_dtypes=False)
    self.assertAllClose(grad_ans, 1. + 3. + 4., check_dtypes=False)

    ans = api.grad(foo, (0, 1))(3., 4.)
    self.assertAllClose(ans, (1. + 3. + 4., 1. * 3. * 9.), check_dtypes=False)

  def test_defvjp_all(self):
    @api.custom_transforms
    def foo(x):
      return np.sin(x)

    api.defvjp_all(foo, lambda x: (np.sin(x), lambda g: (g * x,)))
    val_ans, grad_ans = api.value_and_grad(foo)(3.)
    self.assertAllClose(val_ans, onp.sin(3.), check_dtypes=False)
    self.assertAllClose(grad_ans, 3., check_dtypes=False)

  # TODO(mattjj): add defvjp_all test with pytree arguments

  def test_defvjp(self):
    @api.custom_transforms
    def foo(x, y):
      return np.sin(x * y)

    api.defvjp(foo, None, lambda g, _, x, y: g * x * y)
    val_ans, grad_ans = api.value_and_grad(foo)(3., 4.)
    self.assertAllClose(val_ans, onp.sin(3. * 4.), check_dtypes=False)
    self.assertAllClose(grad_ans, 0., check_dtypes=False)

    ans_0, ans_1 = api.grad(foo, (0, 1))(3., 4.)
    self.assertAllClose(ans_0, 0., check_dtypes=False)
    self.assertAllClose(ans_1, 3. * 4., check_dtypes=False)

  def test_defvjp_higher_order(self):
    @api.custom_transforms
    def foo(x):
      return np.sin(2. * x)

    api.defvjp(foo, lambda g, _, x: g * np.cos(x))
    ans = api.grad(api.grad(foo))(2.)
    expected = api.grad(api.grad(np.sin))(2.)
    self.assertAllClose(ans, expected, check_dtypes=False)

  def test_defvjp_use_ans(self):
    @api.custom_transforms
    def foo(x, y):
      return np.sin(x * y)

    api.defvjp(foo, None, lambda g, ans, x, y: g * x * y + np.cos(ans))
    val_ans, grad_ans = api.value_and_grad(foo, 1)(3., 4.)
    self.assertAllClose(val_ans, onp.sin(3. * 4.), check_dtypes=False)
    self.assertAllClose(grad_ans, 3. * 4. + onp.cos(onp.sin(3. * 4)),
                        check_dtypes=False)

  def test_defjvp_closure_error(self):
    def foo(x):
      @api.custom_transforms
      def bar(y):
        return x * y

      api.defjvp(bar, lambda y_dot, ans, y: x * y)
      return bar(x)
    jtu.check_raises(
        lambda: api.jvp(foo, (1.,), (1.,)), ValueError,
        "Detected differentiation w.r.t. variables from outside "
        "the scope of <jax.custom_transforms function bar>, but defjvp and "
        "defjvp_all only support differentiation w.r.t. positional arguments.")

  def test_defvjp_closure_error(self):
    def foo(x):
      @api.custom_transforms
      def bar(y):
        return x * y

      api.defvjp(bar, lambda g, ans, y: x * y)
      return bar(x)
    jtu.check_raises(
        lambda: grad(foo)(1.,), ValueError,
        "Detected differentiation w.r.t. variables from outside "
        "the scope of <jax.custom_transforms function bar>, but defvjp and "
        "defvjp_all only support differentiation w.r.t. positional arguments.")

  def test_custom_transforms_eval_with_pytrees(self):
    @api.custom_transforms
    def f(x):
      a, b = x[0], x[1]
      return {'hi': 2 * a, 'bye': 2 * b}

    ans = f((1, 2))
    self.assertEqual(ans, {'hi': 2 * 1, 'bye': 2 * 2})

  def test_custom_transforms_jit_with_pytrees(self):
    @api.custom_transforms
    def f(x):
      a, b = x[0], x[1]
      return {'hi': 2 * a, 'bye': 2 * b}

    ans = jit(f)((1, 2))
    self.assertEqual(ans, {'hi': 2 * 1, 'bye': 2 * 2})

  def test_custom_transforms_jit_with_pytrees_consts(self):
    # The purpose of this test is to exercise the custom_transforms default
    # translation rule in how it deals with constants that are too large to be
    # treated as literals (at the time of writing).
    z = onp.arange(10.)

    @api.custom_transforms
    def f(x):
      a, b = x[0], x[1]
      return {'hi': 2 * a, 'bye': z * b}

    ans = jit(f)((1, 2))
    self.assertAllClose(ans, {'hi': 2 * 1, 'bye': z * 2}, check_dtypes=False)

  def test_custom_transforms_jvp_with_pytrees(self):
    @api.custom_transforms
    def f(x):
      a, b = x[0], x[1]
      return {'hi': 2 * a, 'bye': 2 * b}

    ans, out_tangent = api.jvp(f, ((1, 2),), ((3, 4),))
    self.assertEqual(ans, {'hi': 2 * 1, 'bye': 2 * 2})
    self.assertEqual(out_tangent, {'hi': 2 * 3, 'bye': 2 * 4})

  def test_custom_transforms_vmap_with_pytrees(self):
    @api.custom_transforms
    def f(x):
      a, b = x[0], x[1]
      return {'hi': 2 * a, 'bye': 2 * b}

    ans = api.vmap(f)((onp.arange(3), onp.ones((3, 2))))
    expected = {'hi': 2 * onp.arange(3), 'bye': 2 * onp.ones((3, 2))}
    self.assertAllClose(ans, expected, check_dtypes=False)

  def test_custom_transforms_jvp_with_closure(self):
    def f(x):
      @api.custom_transforms
      def g(y):
        return x * y
      return g(x)

    ans = api.grad(f)(1.)
    expected = 2.
    self.assertAllClose(ans, expected, check_dtypes=False)

  def test_custom_gradient(self):
    @api.custom_gradient
    def f(x):
      return x ** 2, lambda g: (g * x,)

    self.assertAllClose(f(3.), 9., check_dtypes=False)
    self.assertAllClose(api.grad(f)(3.), 3., check_dtypes=False)

  def test_devicetuple_iteration(self):
    tup = device_put(pack((1, 2)))
    self.assertIsInstance(tup, DeviceTuple)
    self.assertEqual(tuple(tup), (1, 2))

    tup = device_put(pack((1, pack((2, 3)))))
    self.assertIsInstance(tup, DeviceTuple)
    self.assertAllClose(tup, (1, (2, 3)), check_dtypes=False)

  def test_devicetuple_isinstance(self):
    tup = device_put(pack((1, 2)))
    self.assertIsInstance(tup, DeviceTuple)
    self.assertIsInstance(tup, JaxTuple)

  def test_devicetuple_repr(self):
    tup = device_put(pack((1, 2)))
    self.assertEqual(repr(tup), 'DeviceTuple(len=2)')

  def test_legacy_devicearray_repr(self):
    dx = device_put(3.)
    str(dx.item())  # doesn't crash

  def test_devicearray_repr(self):
    x = device_put(np.zeros(3))
    self.assertIsInstance(x, DeviceArray)
    repr(x)  # doesn't crash

    x = device_put(np.ones(3) + 1j * np.ones(3))
    self.assertIsInstance(x, DeviceArray)
    repr(x)  # doesn't crash

  def test_devicearray_delete(self):
    x = device_put(1.)
    x.delete()
    jtu.check_raises_regexp(lambda: repr(x), ValueError,
                            "DeviceValue has been deleted.")


  def test_devicearray_block_until_ready(self):
    x = device_put(1.)
    x.block_until_ready()
    # Tests only that block_until_ready() does not produce an error.

  def test_namedtuple_transparency(self):
    # See https://github.com/google/jax/issues/446
    Point = collections.namedtuple("Point", ["x", "y"])

    def f(pt):
      return np.sqrt(pt.x ** 2 + pt.y ** 2)

    pt = Point(1., 2.)

    f(pt)  # doesn't crash
    g = api.grad(f)(pt)
    self.assertIsInstance(g, Point)

    f_jit = api.jit(f)
    self.assertAllClose(f(pt), f_jit(pt), check_dtypes=False)

  def test_namedtuple_subclass_transparency(self):
    # See https://github.com/google/jax/issues/806
    Point = collections.namedtuple("Point", ["x", "y"])

    class ZeroPoint(Point):
      def is_zero(self):
        return (self.x == 0) and (self.y == 0)

    pt = ZeroPoint(0., 0.)

    def f(pt):
      return 0. if pt.is_zero() else np.sqrt(pt.x ** 2 + pt.y ** 2)

    f(pt)  # doesn't crash
    g = api.grad(f)(pt)
    self.assertIsInstance(pt, ZeroPoint)

  def test_eval_shape(self):
    def fun(x, y):
      return np.tanh(np.dot(x, y) + 3.)

    x = np.ones((2, 3))
    y = np.ones((3, 4))
    out_shape = api.eval_shape(fun, x, y)

    self.assertEqual(out_shape, (2, 4))

  def test_eval_shape_constants(self):
    def fun():
      x = np.ones((2, 3))
      y = np.ones((3, 4))
      return np.tanh(np.dot(x, y) + 3.)

    out_shape = api.eval_shape(fun)

    self.assertEqual(out_shape, (2, 4))

  def test_eval_shape_tuple_unpacking(self):
    def fun(x, y):
      a, b = x
      return a + b + y

    x = (np.ones(2), np.ones(2))
    y = 3.
    out_shape = api.eval_shape(fun, x, y)

    self.assertEqual(out_shape, (2,))

  def test_eval_shape_tuple_itemgetting(self):
    def fun(x, y):
      return x[0] + x[1] + y

    x = (np.ones(2), np.ones(2))
    y = 3.
    out_shape = api.eval_shape(fun, x, y)

    self.assertEqual(out_shape, (2,))

  def test_eval_shape_output_dict(self):
    def fun(x, y):
      return {'hi': x[0] + x[1] + y}

    x = (np.ones(2), np.ones(2))
    y = 3.
    out_shape = api.eval_shape(fun, x, y)

    self.assertEqual(out_shape, {'hi': (2,)})

  def test_eval_shape_shape_error(self):
    def fun(x, y):
      return np.tanh(np.dot(x, y) + 3.)

    x = np.ones((3, 3))
    y = np.ones((4, 4))

    self.assertRaises(TypeError, lambda: api.eval_shape(fun, x, y))

  def test_eval_shape_duck_typing(self):
    def fun(A, b, x):
      return np.dot(A, x) + b

    class MyArgArray(object):
      def __init__(self, shape, dtype):
        self.shape = shape
        self.dtype = dtype

    A = MyArgArray((3, 4), np.float32)
    b = MyArgArray((5,), np.float32)
    x = MyArgArray((4, 5), np.float32)
    out_shape = api.eval_shape(fun, A, b, x)

    self.assertEqual(out_shape, (3, 5))

  def test_detuplification(self):
    def fun(x):
      y = pack((x, x))
      z = pack((y, x))
      y1, _ = z
      y2, _ = y1
      return y2

    assert len(api.make_jaxpr(fun)(1).eqns) == 0

  def test_issue_871(self):
    T = np.array([[1., 2.], [3., 4.], [5., 6.]])
    x = np.array([1, 2, 3])

    y, f_jvp = api.linearize(np.sum, x)
    jtu.check_raises(lambda: f_jvp(T), ValueError,
                     ("linearized function called on tangent values "
                      "inconsistent with the original primal values."))

    y, f_jvp = api.linearize(api.jit(np.sum), x)
    jtu.check_raises(lambda: f_jvp(T), ValueError,
                     ("linearized function called on tangent values "
                      "inconsistent with the original primal values."))

  def test_partial_eval_lower(self):
    # this is a simplified model of a bug that arose when we first used @jit in
    # a jvp rule. it's in this file because we want to use make_jaxpr.
    @api.jit
    def f(a, b, c):
      a = lax.broadcast(a, (2,))
      return lax.select(a, b, c)

    a = onp.ones((3, 3), dtype=onp.bool_)
    b = onp.ones((2, 3, 3))
    c = onp.ones((2, 3, 3))

    jaxpr = api.make_jaxpr(lambda b, c: f(a, b, c))(b, c)
    subjaxpr = next(eqn.bound_subjaxprs[0][0] for eqn in jaxpr.eqns
                    if eqn.bound_subjaxprs)
    self.assertEqual(len(subjaxpr.eqns), 1)

  def test_grad_of_int_errors(self):
    dfn = grad(lambda x: x ** 2)
    jtu.check_raises_regexp(
      lambda: dfn(3), TypeError,
      "Primal inputs to reverse-mode differentiation must be of float or "
      "complex type, got type int..")

  def test_xla_computation(self):
    # these tests basically check the examples in the xla_computation docstring

    def h(x):
      return np.sin(np.cos(x))
    c = api.xla_computation(h)(2.)
    self.assertIn('cosine', c.GetHloText())
    self.assertIn('sine', c.GetHloText())

    def f(x):
      return x - lax.psum(x, 'i')
    axis_env = [('i', 4)]
    c = api.xla_computation(f, axis_env=axis_env)(2)
    self.assertIn('all-reduce', c.GetHloText())
    self.assertIn('replica_groups={{0,1,2,3}}', c.GetHloText())

    def g(x):
      rowsum = lax.psum(x, 'i')
      colsum = lax.psum(x, 'j')
      allsum = lax.psum(x, ('i', 'j'))
      return rowsum, colsum, allsum
    axis_env = [('i', 4), ('j', 2)]
    c = api.xla_computation(g, axis_env=axis_env)(5.)
    self.assertIn('all-reduce', c.GetHloText())
    self.assertIn('replica_groups={{0,2,4,6},{1,3,5,7}}', c.GetHloText())
    self.assertIn('replica_groups={{0,1},{2,3},{4,5},{6,7}}', c.GetHloText())
    self.assertIn('replica_groups={{0,1,2,3,4,5,6,7}}', c.GetHloText())

  def test_staging_out_multi_replica(self):
    def f(x):
      return api.pmap(np.mean)(x)
    xla_comp = api.xla_computation(f)
    xla_comp(np.arange(8)).GetHloText()  # doesn't crash

  def test_jit_device_assignment(self):
    device_num = xb.device_count() - 1
    x = api.jit(lambda x: x, device_assignment=device_num)(3.)
    self.assertIsInstance(x, DeviceArray)
    self.assertEqual(x.device_buffer.device(), device_num)

  def test_jit_of_noncallable(self):
    jtu.check_raises_regexp(lambda: api.jit(3), TypeError,
                            "Expected a callable value.*")

<<<<<<< HEAD
=======
  def test_issue_1062(self):
    # code from https://github.com/google/jax/issues/1062 @shoyer
    # this tests, among other things, whether ShardedDeviceTuple constants work
    device_count = xb.device_count()

    @jit
    def multi_step(state, count):
      return lax.fori_loop(0, count, lambda i, s: s, state)

    @jit
    def multi_step_pmap(state, count=2):
      @partial(api.pmap, axis_name='x')
      def pmapped_multi_step(state):
        return multi_step(state, count)

      return pmapped_multi_step(state)

    u = np.ones((device_count, 100))
    u_final = multi_step_pmap(u)  # doesn't crash

>>>>>>> 8ea43804

if __name__ == '__main__':
  absltest.main()<|MERGE_RESOLUTION|>--- conflicted
+++ resolved
@@ -907,8 +907,6 @@
     jtu.check_raises_regexp(lambda: api.jit(3), TypeError,
                             "Expected a callable value.*")
 
-<<<<<<< HEAD
-=======
   def test_issue_1062(self):
     # code from https://github.com/google/jax/issues/1062 @shoyer
     # this tests, among other things, whether ShardedDeviceTuple constants work
@@ -929,7 +927,6 @@
     u = np.ones((device_count, 100))
     u_final = multi_step_pmap(u)  # doesn't crash
 
->>>>>>> 8ea43804
 
 if __name__ == '__main__':
   absltest.main()