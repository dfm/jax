# Copyright 2018 Google LLC
#
# Licensed under the Apache License, Version 2.0 (the "License");
# you may not use this file except in compliance with the License.
# You may obtain a copy of the License at
#
#     https://www.apache.org/licenses/LICENSE-2.0
#
# Unless required by applicable law or agreed to in writing, software
# distributed under the License is distributed on an "AS IS" BASIS,
# WITHOUT WARRANTIES OR CONDITIONS OF ANY KIND, either express or implied.
# See the License for the specific language governing permissions and
# limitations under the License.

from __future__ import absolute_import
from __future__ import division
from __future__ import print_function

from collections import namedtuple
from contextlib import contextmanager
import itertools as it
import operator as op
import threading

import numpy as onp
import six
from six.moves import reduce

from .. import core
from .. import linear_util as lu
from ..abstract_arrays import (ConcreteArray, ShapedArray, array_types,
                               raise_to_shaped)
from ..util import partial, unzip2, concatenate, prod
from ..lib import xla_bridge as xb
from .xla import aval_to_xla_shape, xla_destructure
from .partial_eval import trace_to_subjaxpr, merge_pvals, JaxprTrace, PartialVal
from .batching import broadcast, not_mapped
from . import batching
from . import partial_eval as pe
from . import xla
from . import ad


### util

def identity(x): return x

<<<<<<< HEAD
# TODO(mattjj, phawkins): improve re-distribution not to copy to host
def shard_args(backend, device_ordinals, assignments, axis_size, nrep, args):
=======
def shard_args(device_ordinals, assignments, axis_size, args):
>>>>>>> 1e375daf
  """Shard an argument data array arg along its leading axis.

  Args:
    device_ordinals: list of integers of length num_replicas mapping a logical
      replica index to a physical device number.
    assignments: replica to shard assignment.
    axis_size: int, size of the axis to be sharded.
    args: a sequence of JaxTypes representing arguments to be sharded along
      their leading axes (or the leading axess of their leaves in the tuple
      case) and placed on the devices indicated by `device_ordinals`.

  Returns:
    A list of device buffers with the same length as `device_ordinals` indexed
    by replica number, so that the nth element is the argument to be passed to
    the nth replica.
  """
  nargs, nrep = len(args), len(device_ordinals)
  buffers = [[None] * nargs for _ in range(nrep)]
  for a, arg in enumerate(args):
<<<<<<< HEAD
    arg_type = type(arg)
    if ((arg_type == ShardedDeviceArray or arg_type == ShardedDeviceTuple)
         and nrep == len(arg.device_buffers)):
      for r in range(nrep):
        buf = arg.device_buffers[r]
        if buf.device() == device_ordinals[r]:
          buffers[r][a] = buf
        else:
          i = assignments[r]
          buffers[r][a] = xla.device_put(arg.device_buffers[i].to_py(),
                                         device_ordinals[r], backend=backend)
    else:
      for r in range(nrep):
        v = _slice(arg, assignments[r])
        buffers[r][a] = xla.device_put(v, device_ordinals[r], backend=backend)
=======
    # The shard_arg_handlers allow an extensible set of types to be sharded, but
    # inline handling for ShardedDeviceArray as a special case for performance
    if type(arg) is ShardedDeviceArray:
      if nrep == len(arg.device_buffers):
        for r, buf in enumerate(arg.device_buffers):
          buffers[r][a] = (buf if buf.device() == device_ordinals[r]
                           else buf.copy_to_device(device_ordinals[r]))
      else:
        for r, buf in enumerate(arg.device_buffers):
          buffers[r][a] = xla.device_put(x[assignments[r]], ordinals[r])
    else:
      bufs = shard_arg_handlers[type(arg)](arg, device_ordinals, assignments)
      for r, buf in enumerate(bufs):
        buffers[r][a] = buf
>>>>>>> 1e375daf
  return buffers
shard_arg_handlers = {}
shard_arg_handlers[core.Unit] = \
    lambda x, ordinals, _: [xla.device_put(core.unit, d) for d in ordinals]
def _shard_array(x, ordinals, assignments):
  nrep = len(ordinals)
  return (xla.device_put(x[assignments[r]], ordinals[r]) for r in range(nrep))
for _t in it.chain(array_types, [xla.DeviceArray]):
  shard_arg_handlers[_t] = _shard_array

def shard_aval(size, aval):
  try:
    return shard_aval_handlers[type(aval)](size, aval)
  except KeyError:
    raise TypeError("No shard_aval handler for type: {}".format(type(aval)))
shard_aval_handlers = {}
shard_aval_handlers[core.AbstractUnit] = lambda size, x: x
def _shard_abstract_array(size, x):
  assert x.shape[0] == size
  return ShapedArray(x.shape[1:], x.dtype)
shard_aval_handlers[ShapedArray] = _shard_abstract_array

def aval_to_result_handler(size, nrep, aval):
  try:
    return pxla_result_handlers[type(aval)](size, nrep, aval)
  except KeyError:
    raise TypeError("No pxla_result_handler for type: {}".format(type(aval)))
pxla_result_handlers = {}
pxla_result_handlers[core.AbstractUnit] = lambda *_: lambda _: core.unit
def array_result_handler(size, nrep, aval):
  full_aval = ShapedArray((size,) + aval.shape, aval.dtype)
  return partial(ShardedDeviceArray, full_aval)
pxla_result_handlers[ShapedArray] = array_result_handler
pxla_result_handlers[ConcreteArray] = array_result_handler


def assign_shards_to_replicas(nrep, size):
  """Produce a mapping from replica id to shard index.

  Args:
    nrep: int, number of replicas (a computation-dependent value).
    size: int, size of the data array axis being sharded.

  Returns:
    A tuple of integers of length nrep in which the elements take on values from
    0 to size-1. Replica n is assgined shard data_array[assignments[n]].
  """
  groupsize, ragged = divmod(nrep, size)
  assert not ragged
  indices = onp.tile(onp.arange(size)[:, None], (1, groupsize))
  return tuple(indices.ravel())

def replica_groups(nrep, mesh_spec, mesh_axes):
  """Compute XLA replica groups from a replica count and device mesh data.

  Args:
    nrep: int, number of replicas (a computation-dependent value).
    mesh_spec: tuple of integers, a specification of the logical device mesh,
      which depends on the lexical context of nested xla_pmaps. In particular,
      each xla_pmap effectively appends its mapped axis size to this tuple.
    mesh_axes: tuple of ints, logical device mesh axis indices indicating the
      axes along which collective operations are to be executed.

  Returns:
    replica_groups, a list of lists of ints encoding a partition of the set
      {0, 1, ..., nrep} into equally-sized replica groups (within which
      collectives are executed). XLA consumes this replica group specification.
  """
  trailing_size, ragged = divmod(nrep, prod(mesh_spec))
  assert not ragged
  full_spec = mesh_spec + [trailing_size]
  iota = onp.arange(prod(full_spec)).reshape(full_spec)
  groups = onp.reshape(
      onp.moveaxis(iota, mesh_axes, onp.arange(len(mesh_axes))),
      (prod(onp.take(full_spec, mesh_axes)), -1))
  return tuple(map(tuple, groups.T))


### the main pmap machinery lowers SPMD jaxprs to multi-replica XLA computations

def compile_replicated(jaxpr, backend, axis_name, axis_size, consts, *abstract_args):
  num_replicas = axis_size * xla.jaxpr_replicas(jaxpr)
  if num_replicas > xb.device_count(backend):
    msg = ("compiling computation that requires {} replicas, but only {} XLA "
           "devices are available")
    raise ValueError(msg.format(num_replicas, xb.device_count(backend)))
  axis_env = xla.AxisEnv(num_replicas, [axis_name], [axis_size])
<<<<<<< HEAD
  arg_shapes = list(map(xla_shape, abstract_args))
  built_c = xla._jaxpr_computation(jaxpr, backend, axis_env, consts, (), *arg_shapes)
  result_shape = aval_from_xla_shape(built_c.GetReturnValueShape())
  compiled = built_c.Compile(arg_shapes, xb.get_compile_options(num_replicas),
                             backend=xb.get_backend(backend))
  return compiled, num_replicas, result_shape
=======
  arg_shapes = list(map(aval_to_xla_shape, abstract_args))
  built_c = xla.jaxpr_computation(jaxpr, axis_env, consts, (), *arg_shapes)
  compiled = built_c.Compile(arg_shapes, xb.get_compile_options(num_replicas),
                             backend=xb.get_backend())
  return compiled, num_replicas
>>>>>>> 1e375daf


### applying parallel primitives in op-by-op Python dispatch

# There are at least two cases where we might want to evaluate a parallel
# primitive dispatched from Python, rather than being staged out:
#   1. axis_size = psum(1, 'axis_name'),
#   2. to enable an implicit outermost pmap-like context for multi-host
#      multi-controller SPMD programs.
# In each case, we can't rely on any data dependence on a pmap trace; instead we
# need some dynamic context, basically modeling the axis name environment stack.
# To handle the former case, we don't need to communicate at all; we instead
# have a table of parallel_pure_rules. To handle the latter case, we'll have a
# globally-scoped root environment frame and compile and execute a single-op
# XLA collective.

class DynamicAxisEnvFrame(object):
  __slots__ = ["name", "pmap_trace", "hard_size", "soft_trace", "soft_size"]
  def __init__(self, name, pmap_trace, hard_size):
    self.name = name
    self.pmap_trace = pmap_trace
    self.hard_size = hard_size
    self.soft_trace = None
    self.soft_size = None

class DynamicAxisEnv(list):
  def __contains__(self, axis_name):
    return axis_name in (frame.name for frame in self)

  def __getitem__(self, axis_name):
    if axis_name not in self:
      raise NameError("unbound axis name: {}".format(axis_name))
    for frame in reversed(self):
      if frame.name == axis_name:
        return frame
    else:
      assert False

class _ThreadLocalState(threading.local):
  def __init__(self):
    self.dynamic_axis_env = DynamicAxisEnv()

_thread_local_state = _ThreadLocalState()

@contextmanager
def extend_dynamic_axis_env(axis_name, pmap_trace, hard_size):
  dynamic_axis_env = _thread_local_state.dynamic_axis_env
  dynamic_axis_env.append(DynamicAxisEnvFrame(axis_name, pmap_trace, hard_size))
  yield
  dynamic_axis_env.pop()

def unmapped_device_count(backend=None):
  dynamic_axis_env = _thread_local_state.dynamic_axis_env
  mapped = prod(frame.hard_size for frame in dynamic_axis_env)
  unmapped, ragged = divmod(xb.device_count(backend), mapped)
  assert not ragged and unmapped > 0
  return unmapped

def apply_parallel_primitive(prim, *args, **params):
  # This is the op-by-op version of applying a collective primitive, like a psum
  # that doesn't have a data dependence on the argument of a pmap function. In
  # particular, this code gets hit when we write `axis_size = psum(1, 'i')`. We
  # look up information in the dynamic axis env.
  dynamic_axis_env = _thread_local_state.dynamic_axis_env
  axis_name = params.pop('axis_name')
  logical_size = lambda frame: frame.hard_size * (frame.soft_size or 1)
  if isinstance(axis_name, (list, tuple)):
    shape = tuple(logical_size(dynamic_axis_env[name]) for name in axis_name)
  else:
    shape = (logical_size(dynamic_axis_env[axis_name]),)
  return parallel_pure_rules[prim](*args, shape=shape, **params)

parallel_pure_rules = {}


def axis_index(axis_name):
  dynamic_axis_env = _thread_local_state.dynamic_axis_env
  frame = dynamic_axis_env[axis_name]
  dummy_arg = frame.pmap_trace.pure(core.unit)
  if frame.soft_trace:
    dummy_arg = frame.soft_trace.pure(dummy_arg)
  return axis_index_p.bind(dummy_arg, hard_size=frame.hard_size,
                           soft_size=frame.soft_size, axis_name=axis_name)

def _axis_index_partial_eval(trace, _, **params):
  # This partial_eval rule adds the axis_index primitive into the jaxpr formed
  # during pmap lowering. It is like the standard JaxprTrace.process_primitive
  # rule except that we don't attempt to lower out of the trace.
  out_aval = ShapedArray((), onp.uint32)
  out_tracer = pe.JaxprTracer(trace, pe.PartialVal((out_aval, core.unit)), None)
  eqn = core.new_jaxpr_eqn([], [out_tracer], axis_index_p, (), params)
  out_tracer.recipe = eqn
  return out_tracer

axis_index_p = core.Primitive('axis_index')
xla.translations[axis_index_p] = lambda c, hard_size, soft_size, axis_name: \
    c.Rem(c.ReplicaId(), c.Constant(onp.array(hard_size, onp.uint32)))
pe.custom_partial_eval_rules[axis_index_p] = _axis_index_partial_eval


### lazy device-memory persistence and result handling

class ShardedDeviceValue(xla.DeviceValue):
  def _check_if_deleted(self):
    if self.device_buffers is None:
      raise ValueError("ShardedDeviceValue has been deleted.")

  def block_until_ready(self):
    self._check_if_deleted()
    for buf in self.device_buffers:
      buf.block_host_until_ready()


class ShardedDeviceArray(ShardedDeviceValue, xla.DeviceArray):
  """A ShardedDeviceArray is an ndarray sharded across devices.

  The purpose of a ShardedDeviceArray is to reduce the number of transfers when
  executing replicated computations, by allowing results to persist on the
  devices that produced them. That way dispatching a similarly replicated
  computation that consumes the same sharded memory layout does not incur any
  transfers.

  A ShardedDeviceArray represents one logical ndarray value, and simulates the
  behavior of an ndarray so that it can be treated by user code as an ndarray;
  that is, it is only an optimization to reduce transfers.

  The number of device buffers underlying a ShardedDeviceArray instance is equal
  to the number of replicas of the computation that produced it. Each buffer
  represents a shard of the original array, meaning a slice along its leading
  axis. These component buffers reside on distinct devices, but need not
  represent distinct logical shards. The correspondence can be computed with
  the assign_shards_to_replicas function.
  """
  __slots__ = ["device_buffers", "axis_size"]
  _collect = staticmethod(onp.stack)

  def __init__(self, aval, device_buffers):
    # aval must be a ShapedArray instance, because the aval_mapping rules
    # return it unmodified.
    self.aval = aval
    self.device_buffers = device_buffers
    self.axis_size = aval.shape[0]
    self._npy_value = None

  def _ids(self):
    num_bufs = len(self.device_buffers)
    assignments = assign_shards_to_replicas(num_bufs, self.axis_size)
    _, ids = onp.unique(assignments, return_index=True)
    return ids

  def copy_to_host_async(self):
    if self._npy_value is None:
      for buf in self.device_buffers:
        buf.copy_to_host_async()

  def delete(self):
    for buf in self.device_buffers:
      buf.delete()
    self.device_buffers = None
    self._npy_value = None

  @property
  def _value(self):
    if self._npy_value is None:
      ids = self._ids()
      self.copy_to_host_async()
      self._npy_value = self._collect([self.device_buffers[i].to_py() for i in ids])
    return self._npy_value

  def __getitem__(self, idx):
    if self._npy_value is None and type(idx) is int:
      ids = self._ids()
      device_buffer = self.device_buffers[ids[idx]]
      result_shape = aval_from_xla_shape(device_buffer.shape())
      handler = xla.result_handler(result_shape)
      return handler(device_buffer)
    else:
      return super(ShardedDeviceArray, self).__getitem__(idx)

# This handler code is effectively dead because we in-lined it in shard_args for
# performance reasons.
def _shard_sharded_device_array(x, ordinals, assignments):
  n = len(ordinals)
  if n == len(x.device_buffers):
    return (b if b.device() == ordinals[r] else b.copy_to_device(ordinals[r])
            for r, b in enumerate(x.device_buffers))
  else:
    return (xla.device_put(x[assignments[r]], ordinals[r]) for r in range(n))
shard_arg_handlers[ShardedDeviceArray] = _shard_sharded_device_array

core.pytype_aval_mappings[ShardedDeviceArray] = ConcreteArray
xla.device_put_handlers[ShardedDeviceArray] = xla._device_put_array
xla.pytype_aval_mappings[ShardedDeviceArray] = lambda x: x.aval
xla.canonicalize_dtype_handlers[ShardedDeviceArray] = identity
xb.register_constant_handler(ShardedDeviceArray, xla._device_array_constant_handler)


class ChunkedDeviceArray(ShardedDeviceArray):
  __slots__ = []
  _collect = staticmethod(onp.concatenate)

  def __init__(self, axis_size, aval, device_buffers):
    super(ChunkedDeviceArray, self).__init__(aval, device_buffers)
    self.axis_size = axis_size

  def __getitem__(self, idx):
    return xla.DeviceArray.__getitem__(self, idx)

shard_arg_handlers[ChunkedDeviceArray] = _shard_array

core.pytype_aval_mappings[ChunkedDeviceArray] = ConcreteArray
xla.device_put_handlers[ChunkedDeviceArray] = xla._device_put_array
xla.pytype_aval_mappings[ChunkedDeviceArray] = lambda x: x.aval
xla.canonicalize_dtype_handlers[ChunkedDeviceArray] = identity
xb.register_constant_handler(ChunkedDeviceArray,
                             xla._device_array_constant_handler)


### the xla_pmap primitive and its rules are comparable to xla_call in xla.py

def xla_pmap_impl(fun, *args, **params):
  axis_name = params.pop('axis_name')
  axis_size = params.pop('axis_size')
  backend = params.pop('backend', None)
  assert not params
  abstract_args = map(xla.abstractify, args)
  compiled_fun = parallel_callable(fun, backend, axis_name, axis_size, *abstract_args)
  return compiled_fun(*args)

@lu.cache
<<<<<<< HEAD
def parallel_callable(fun, backend, axis_name, axis_size, *avals):
  avals = tuple(_shard_aval(axis_size, a) for a in avals)
=======
def parallel_callable(fun, axis_name, axis_size, *avals):
  avals = tuple(map(partial(shard_aval, axis_size), avals))
>>>>>>> 1e375daf
  pvals = [PartialVal((aval, core.unit)) for aval in avals]
  pval = PartialVal([core.abstract_unit, core.unit])  # dummy value

  @lu.wrap_init
  def dynamic_fun(dummy, *args):
    with extend_dynamic_axis_env(axis_name, dummy.trace, axis_size):
      return fun.call_wrapped(*args)

  with core.new_master(JaxprTrace, True) as master:
    jaxpr, (out_pvals, consts, env) = \
        trace_to_subjaxpr(dynamic_fun, master, False).call_wrapped([pval] + pvals)
    jaxpr.invars = jaxpr.invars[1:]  # ignore dummy
    assert not env
    del master
  out_pvs, out_consts = unzip2(out_pvals)
  if all(pv is None for pv in out_pvs):
    # When the output doesn't depend on the input we don't need to compile an
    # XLA computation at all; we handle this as a special case so we can stage
    # out multi-replica XLA computations regardless of the hardware available.
    # The 'None' values here are just dummies we know will be ignored.
    handlers = [_pval_to_result_handler(axis_size, None, pval) for pval in out_pvals]
    results = [handler(None) for handler in handlers]
    return lambda *_: results
  else:
<<<<<<< HEAD
    out = compile_replicated(jaxpr, backend, axis_name, axis_size, consts, *avals)
    compiled, nrep, shard_result_shape = out
    device_ordinals = compiled.DeviceOrdinals()
    assignments = assign_shards_to_replicas(nrep, axis_size)
    handle_args = partial(shard_args, backend, device_ordinals, assignments, axis_size,
                          nrep)
    handle_replica_result = xla.result_handler(shard_result_shape)
    handle_full_result = sharded_result_handler(axis_size, merged_aval(out_pval))
    return partial(execute_replicated, compiled, backend, out_pval, nrep,
                   handle_args, handle_replica_result, handle_full_result)

def merged_aval(pval):
=======
    compiled, nrep = compile_replicated(jaxpr, axis_name, axis_size, consts, *avals)
    device_ordinals = compiled.DeviceOrdinals()
    assignments = assign_shards_to_replicas(nrep, axis_size)
    handle_args = partial(shard_args, device_ordinals, assignments, axis_size)
    handle_outs = _pvals_to_results_handler(axis_size, nrep, out_pvals)
    return partial(execute_replicated, compiled, nrep, handle_args, handle_outs)

def _pvals_to_results_handler(size, nrep, out_pvals):
  nouts = len(out_pvals)
  handlers = [_pval_to_result_handler(size, nrep, pval) for pval in out_pvals]
  def handler(out_bufs):
    buffers = [[None] * nrep for _ in range(nouts)]
    for r, tuple_buf in enumerate(out_bufs):
      for i, buf in enumerate(tuple_buf.destructure()):
        buffers[i][r] = buf
    return [h(bufs) for h, bufs in zip(handlers, buffers)]
  return handler

def _pval_to_result_handler(size, nrep, pval):
>>>>>>> 1e375daf
  pv, const = pval
  if pv is None:
    bcast_const = core.unit if const is core.unit else broadcast(const, size, 0)
    return lambda _: bcast_const
  else:
    return aval_to_result_handler(size, nrep, pv)

<<<<<<< HEAD
def execute_replicated(compiled, backend, pval, nrep, handle_in,
                       handle_replica_result, handle_full_result, *args):
  if nrep > xb.device_count(backend):
    msg = ("executing pmap computation that requires {} replicas, but only {} "
           "XLA devices are available")
    raise ValueError(msg.format(nrep, xb.device_count(backend)))
  input_bufs = handle_in(args)
=======
def execute_replicated(compiled, nrep, in_handler, out_handler, *args):
  if nrep > xb.device_count():
    msg = ("executing pmap computation that requires {} replicas, but only {} "
           "XLA devices are available")
    raise ValueError(msg.format(nrep, xb.device_count()))
  input_bufs = in_handler(args)
>>>>>>> 1e375daf
  out_bufs = compiled.ExecutePerReplica(list(input_bufs))
  return out_handler(out_bufs)


xla_pmap_p = core.Primitive('xla_pmap')
xla_pmap_p.multiple_results = True
xla_pmap = partial(core.call_bind, xla_pmap_p)
xla_pmap_p.def_custom_bind(xla_pmap)
xla_pmap_p.def_impl(xla_pmap_impl)

def _xla_pmap_translation_rule(c, jaxpr, axis_env, env_nodes, in_nodes,
                               axis_name, axis_size, backend=None):
  new_env = xla.extend_axis_env(axis_env, axis_name, axis_size)
<<<<<<< HEAD
  in_nodes_sharded = list(map(partial(xla_shard, c, new_env.sizes), in_nodes))
  subc = xla._jaxpr_computation(jaxpr, backend, new_env, (),
                                tuple(map(c.GetShape, env_nodes)),
                                *map(c.GetShape, in_nodes_sharded))
=======
  in_nodes_sharded = list(map(partial(_xla_shard, c, new_env.sizes), in_nodes))
  subc = xla.jaxpr_computation(jaxpr, new_env, (),
                               tuple(map(c.GetShape, env_nodes)),
                               *map(c.GetShape, in_nodes_sharded))
>>>>>>> 1e375daf
  sharded_result = c.Call(subc, env_nodes + in_nodes_sharded)
  sharded_results = xla.xla_destructure(c, sharded_result)
  unsharded_results = [_xla_unshard(c, xla.axis_groups(new_env, axis_name), r)
                       for r in sharded_results]
  return c.Tuple(*unsharded_results)
xla.call_translations[xla_pmap_p] = _xla_pmap_translation_rule
ad.primitive_transposes[xla_pmap_p] = partial(ad.map_transpose, xla_pmap_p)
pe.map_primitives.add(xla_pmap_p)

def _xla_shard(c, sizes, x):
  xla_shape = c.GetShape(x)
  if xla_shape.is_tuple():
    assert not xla_shape.tuple_shapes()
    return x
  else:
    dims = list(xla_shape.dimensions())
    assert dims[0] == sizes[-1]
    start_indices = _xla_shard_start_indices(c, dims[0], len(dims))
    return c.Reshape(c.DynamicSlice(x, start_indices, [1] + dims[1:]),
                    None, dims[1:])

# TODO(b/110096942): more efficient gather
def _xla_unshard(c, replica_groups, x):
  xla_shape = c.GetShape(x)
  if xla_shape.is_tuple():
    assert not xla_shape.tuple_shapes()
    return x
  else:
    axis_size = len(replica_groups[0])
    dims = list(xla_shape.dimensions())
    start_indices = _xla_shard_start_indices(c, axis_size, len(dims) + 1)
    padded = c.Broadcast(c.Constant(onp.array(0, xla_shape.numpy_dtype())),
                        [axis_size] + dims)
    padded = c.DynamicUpdateSlice(padded, c.Reshape(x, None, [1] + dims),
                                  start_indices)
    return c.CrossReplicaSum(padded, replica_groups)

# TODO(mattjj): use more ergonimic form of DynamicUpdateSlice instead!
def _xla_shard_start_indices(c, axis_size, ndim):
  idx = c.Rem(c.ReplicaId(), c.Constant(onp.array(axis_size, onp.uint32)))
  zero = onp.zeros(ndim - 1, onp.uint32)
  return c.Concatenate([c.Reshape(idx, None, [1]), c.Constant(zero)], 0)


### soft_pmap axis split transformation

# To allow pmap to map over logical axes larger than the number of XLA devices
# available, we use a transformation that effectively simulates having more
# devices in software. The strategy is to split the mapped axis into two axes,
# one to be hardware-mapped and the other to be software-mapped. Thus the
# transformation rewrites the function to be mapped so that it accepts a new
# leading axis (the software-mapped axis), and so that collectives in the
# original function correspond to both device-local operations and collective
# communication operations across hardware devices that implement the original
# logical semantics.

@lu.transformation
def split_axis(axis_name, chunk_size, *args):
  with core.new_master(SplitAxisTrace) as master:
    trace = SplitAxisTrace(master, core.cur_sublevel())
    in_tracers = list(map(partial(SplitAxisTracer, trace, axis_name), args))
    with add_chunk_to_axis_env(axis_name, trace, chunk_size):
      outs = yield in_tracers, {}
    out_tracers = list(map(trace.full_raise, outs))
    out_vals, out_names = unzip2((t.val, t.axis_name) for t in out_tracers)
    del master, out_tracers
  out_vals = [broadcast(x, chunk_size, 0) if d is not_mapped else x
              for x, d in zip(out_vals, out_names)]
  yield out_vals

@lu.transformation_with_aux
def split_axis_subtrace(master, names, *vals):
  trace = SplitAxisTrace(master, core.cur_sublevel())
  outs = yield list(map(partial(SplitAxisTracer, trace), names, vals)), {}
  out_tracers = list(map(trace.full_raise, outs))
  out_vals, out_names = unzip2((t.val, t.axis_name) for t in out_tracers)
  yield out_vals, out_names

@contextmanager
def add_chunk_to_axis_env(axis_name, soft_trace, soft_size):
  dynamic_axis_env = _thread_local_state.dynamic_axis_env
  dynamic_axis_env[axis_name].soft_trace = soft_trace
  dynamic_axis_env[axis_name].soft_size = soft_size
  yield
  dynamic_axis_env[axis_name].soft_trace = None
  dynamic_axis_env[axis_name].soft_size = None

class SplitAxisTracer(core.Tracer):
  def __init__(self, trace, axis_name, val):
    self.trace = trace
    self.axis_name = axis_name
    self.val = val

  @property
  def aval(self):
    aval = raise_to_shaped(core.get_aval(self.val))
    if self.axis_name is not_mapped:
      return aval
    else:
      return ShapedArray(aval.shape[1:], aval.dtype)

  def full_lower(self):
    if self.axis_name is not_mapped:
      return core.full_lower(self.val)
    else:
      return self

class SplitAxisTrace(core.Trace):
  def pure(self, val):
    return SplitAxisTracer(self, not_mapped, val)

  def lift(self, val):
    return SplitAxisTracer(self, not_mapped, val)

  def sublift(self, val):
    return SplitAxisTracer(self, val.axis_name, val.val)

  def process_primitive(self, primitive, tracers, params):
    vals_in, names_in = unzip2((t.val, t.axis_name) for t in tracers)
    if primitive is axis_index_p:
      dummy, = vals_in
      hard_idx = primitive.bind(dummy, **params)
      val_out = hard_idx * params['soft_size'] + onp.arange(params['soft_size'])
      return SplitAxisTracer(self, params['axis_name'], val_out)
    elif all(axis_name is not_mapped for axis_name in names_in):
      return primitive.bind(*vals_in, **params)
    else:
      name, = set(n for n in names_in if n is not not_mapped)
      if primitive in xla.parallel_translations:
        # if it's a pmap collective primitive, do something special
        if name == params['axis_name']:
          # if the name matches this tracer's name, apply the split_axis rule
          try:
            rule = split_axis_rules[primitive]
          except KeyError:
            msg = "split_axis for {} not implemented. Open a feature request!"
            raise NotImplementedError(msg.format(primitive))
          which_mapped = [n is not not_mapped for n in names_in]
          val_out, is_mapped = rule(vals_in, which_mapped, **params)
          name_out = name if is_mapped else not_mapped
          return SplitAxisTracer(self, name_out, val_out)
        else:
          # if not, bind the primitive without any processing
          val_out = primitive.bind(*vals_in, **params)
          return SplitAxisTracer(self, name, val_out)
      else:
        # if it's not a pmap collective primitive, act just like batching
        rule = batching.get_primitive_batcher(primitive)
        axes_in = [n if n is not_mapped else 0 for n in names_in]
        val_out, axis_out = rule(vals_in, axes_in, **params)
        def new_tracer(x, a):
          if a is not_mapped:
            return SplitAxisTracer(self, not_mapped, x)
          else:
            return SplitAxisTracer(self, name, batching.moveaxis(x, a, 0))
        if primitive.multiple_results:
          return [new_tracer(x, a) for x, a in zip(val_out, axis_out)]
        else:
          return new_tracer(val_out, axis_out)

  def process_call(self, call_primitive, f, tracers, params):
    assert call_primitive.multiple_results
    if call_primitive in pe.map_primitives:
      return self.process_map(call_primitive, f, tracers, params)
    else:
      vals, names = unzip2((t.val, t.axis_name) for t in tracers)
      if all(name is not_mapped for name in names):
        return call_primitive.bind(f, *vals, **params)
      else:
        f, names_out = split_axis_subtrace(f, self.master, names)
        vals_out = call_primitive.bind(f, *vals, **params)
        return [SplitAxisTracer(self, a, x) for a, x in zip(names_out(), vals_out)]

  def process_map(self, map_primitive, f, tracers, params):
    vals, names = unzip2((t.val, t.axis_name) for t in tracers)
    if all(name is not_mapped for name in names):
        return map_primitive.bind(f, *vals, **params)
    else:
      # because the map primitive maps over leading axes, we need to transpose
      # the software-mapped axis on any mapped arguments to be the second axis;
      # then we call the map primitive and resume the trace under the call
      vals_trans = [batching.moveaxis(x, 0, 1) if d is not not_mapped else x
                    for x, d in zip(vals, names)]
      f, names_out = split_axis_subtrace(f, self.master, names)
      vals_out_trans = map_primitive.bind(f, *vals_trans, **params)
      vals_out = [batching.moveaxis(x, 1, 0) if d is not not_mapped else x
                  for x, d in zip(vals_out_trans, names_out())]
      return [SplitAxisTracer(self, a, x) for a, x in zip(names_out(), vals_out)]

  def post_process_call(self, call_primitive, out_tracer, params):
    val, name = out_tracer.val, out_tracer.axis_name
    master = self.master
    def todo(x):
      trace = SplitAxisTrace(master, core.cur_sublevel())
      return  SplitAxisTracer(trace, name, x)
    return  val, todo


split_axis_rules = {}<|MERGE_RESOLUTION|>--- conflicted
+++ resolved
@@ -45,12 +45,7 @@
 
 def identity(x): return x
 
-<<<<<<< HEAD
-# TODO(mattjj, phawkins): improve re-distribution not to copy to host
-def shard_args(backend, device_ordinals, assignments, axis_size, nrep, args):
-=======
 def shard_args(device_ordinals, assignments, axis_size, args):
->>>>>>> 1e375daf
   """Shard an argument data array arg along its leading axis.
 
   Args:
@@ -70,23 +65,6 @@
   nargs, nrep = len(args), len(device_ordinals)
   buffers = [[None] * nargs for _ in range(nrep)]
   for a, arg in enumerate(args):
-<<<<<<< HEAD
-    arg_type = type(arg)
-    if ((arg_type == ShardedDeviceArray or arg_type == ShardedDeviceTuple)
-         and nrep == len(arg.device_buffers)):
-      for r in range(nrep):
-        buf = arg.device_buffers[r]
-        if buf.device() == device_ordinals[r]:
-          buffers[r][a] = buf
-        else:
-          i = assignments[r]
-          buffers[r][a] = xla.device_put(arg.device_buffers[i].to_py(),
-                                         device_ordinals[r], backend=backend)
-    else:
-      for r in range(nrep):
-        v = _slice(arg, assignments[r])
-        buffers[r][a] = xla.device_put(v, device_ordinals[r], backend=backend)
-=======
     # The shard_arg_handlers allow an extensible set of types to be sharded, but
     # inline handling for ShardedDeviceArray as a special case for performance
     if type(arg) is ShardedDeviceArray:
@@ -101,7 +79,6 @@
       bufs = shard_arg_handlers[type(arg)](arg, device_ordinals, assignments)
       for r, buf in enumerate(bufs):
         buffers[r][a] = buf
->>>>>>> 1e375daf
   return buffers
 shard_arg_handlers = {}
 shard_arg_handlers[core.Unit] = \
@@ -189,20 +166,11 @@
            "devices are available")
     raise ValueError(msg.format(num_replicas, xb.device_count(backend)))
   axis_env = xla.AxisEnv(num_replicas, [axis_name], [axis_size])
-<<<<<<< HEAD
-  arg_shapes = list(map(xla_shape, abstract_args))
-  built_c = xla._jaxpr_computation(jaxpr, backend, axis_env, consts, (), *arg_shapes)
-  result_shape = aval_from_xla_shape(built_c.GetReturnValueShape())
-  compiled = built_c.Compile(arg_shapes, xb.get_compile_options(num_replicas),
-                             backend=xb.get_backend(backend))
-  return compiled, num_replicas, result_shape
-=======
   arg_shapes = list(map(aval_to_xla_shape, abstract_args))
   built_c = xla.jaxpr_computation(jaxpr, axis_env, consts, (), *arg_shapes)
   compiled = built_c.Compile(arg_shapes, xb.get_compile_options(num_replicas),
                              backend=xb.get_backend())
   return compiled, num_replicas
->>>>>>> 1e375daf
 
 
 ### applying parallel primitives in op-by-op Python dispatch
@@ -433,13 +401,8 @@
   return compiled_fun(*args)
 
 @lu.cache
-<<<<<<< HEAD
-def parallel_callable(fun, backend, axis_name, axis_size, *avals):
-  avals = tuple(_shard_aval(axis_size, a) for a in avals)
-=======
 def parallel_callable(fun, axis_name, axis_size, *avals):
   avals = tuple(map(partial(shard_aval, axis_size), avals))
->>>>>>> 1e375daf
   pvals = [PartialVal((aval, core.unit)) for aval in avals]
   pval = PartialVal([core.abstract_unit, core.unit])  # dummy value
 
@@ -464,20 +427,6 @@
     results = [handler(None) for handler in handlers]
     return lambda *_: results
   else:
-<<<<<<< HEAD
-    out = compile_replicated(jaxpr, backend, axis_name, axis_size, consts, *avals)
-    compiled, nrep, shard_result_shape = out
-    device_ordinals = compiled.DeviceOrdinals()
-    assignments = assign_shards_to_replicas(nrep, axis_size)
-    handle_args = partial(shard_args, backend, device_ordinals, assignments, axis_size,
-                          nrep)
-    handle_replica_result = xla.result_handler(shard_result_shape)
-    handle_full_result = sharded_result_handler(axis_size, merged_aval(out_pval))
-    return partial(execute_replicated, compiled, backend, out_pval, nrep,
-                   handle_args, handle_replica_result, handle_full_result)
-
-def merged_aval(pval):
-=======
     compiled, nrep = compile_replicated(jaxpr, axis_name, axis_size, consts, *avals)
     device_ordinals = compiled.DeviceOrdinals()
     assignments = assign_shards_to_replicas(nrep, axis_size)
@@ -497,7 +446,6 @@
   return handler
 
 def _pval_to_result_handler(size, nrep, pval):
->>>>>>> 1e375daf
   pv, const = pval
   if pv is None:
     bcast_const = core.unit if const is core.unit else broadcast(const, size, 0)
@@ -505,22 +453,12 @@
   else:
     return aval_to_result_handler(size, nrep, pv)
 
-<<<<<<< HEAD
-def execute_replicated(compiled, backend, pval, nrep, handle_in,
-                       handle_replica_result, handle_full_result, *args):
-  if nrep > xb.device_count(backend):
-    msg = ("executing pmap computation that requires {} replicas, but only {} "
-           "XLA devices are available")
-    raise ValueError(msg.format(nrep, xb.device_count(backend)))
-  input_bufs = handle_in(args)
-=======
 def execute_replicated(compiled, nrep, in_handler, out_handler, *args):
   if nrep > xb.device_count():
     msg = ("executing pmap computation that requires {} replicas, but only {} "
            "XLA devices are available")
     raise ValueError(msg.format(nrep, xb.device_count()))
   input_bufs = in_handler(args)
->>>>>>> 1e375daf
   out_bufs = compiled.ExecutePerReplica(list(input_bufs))
   return out_handler(out_bufs)
 
@@ -534,17 +472,10 @@
 def _xla_pmap_translation_rule(c, jaxpr, axis_env, env_nodes, in_nodes,
                                axis_name, axis_size, backend=None):
   new_env = xla.extend_axis_env(axis_env, axis_name, axis_size)
-<<<<<<< HEAD
-  in_nodes_sharded = list(map(partial(xla_shard, c, new_env.sizes), in_nodes))
-  subc = xla._jaxpr_computation(jaxpr, backend, new_env, (),
-                                tuple(map(c.GetShape, env_nodes)),
-                                *map(c.GetShape, in_nodes_sharded))
-=======
   in_nodes_sharded = list(map(partial(_xla_shard, c, new_env.sizes), in_nodes))
   subc = xla.jaxpr_computation(jaxpr, new_env, (),
                                tuple(map(c.GetShape, env_nodes)),
                                *map(c.GetShape, in_nodes_sharded))
->>>>>>> 1e375daf
   sharded_result = c.Call(subc, env_nodes + in_nodes_sharded)
   sharded_results = xla.xla_destructure(c, sharded_result)
   unsharded_results = [_xla_unshard(c, xla.axis_groups(new_env, axis_name), r)
